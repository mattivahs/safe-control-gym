"""Linear Model Predictive Control.

Based on:
    * https://people.eecs.berkeley.edu/~pabbeel/cs287-fa12/slides/LQR.pdf
    * https://pythonrobotics.readthedocs.io/en/latest/modules/path_tracking.html#mpc-modeling
    * https://github.com/AtsushiSakai/PythonRobotics/blob/master/PathTracking/model_predictive_speed_and_steer_control/model_predictive_speed_and_steer_control.py

"""
import numpy as np
import casadi as cs

from sys import platform
from copy import deepcopy

from safe_control_gym.controllers.mpc.mpc import MPC
from safe_control_gym.controllers.mpc.mpc_utils import discretize_linear_system, compute_discrete_lqr_gain_from_cont_linear_system
from safe_control_gym.envs.benchmark_env import Task


class LinearMPC(MPC):
    """ Simple linear MPC.

    """

    def __init__(
            self,
            env_func,
            horizon=5,
            q_mpc=[1],
            r_mpc=[1],
            warmstart=True,
            soft_constraints=False,
            terminate_run_on_done=True,
            constraint_tol: float=1e-8,
            # runner args
            # shared/base args
            output_dir="results/temp",
            additional_constraints=None,
            **kwargs):
        """Creates task and controller.

        Args:
            env_func (Callable): function to instantiate task/environment.
            horizon (int): mpc planning horizon.
            q_mpc (list): diagonals of state cost weight.
            r_mpc (list): diagonals of input/action cost weight.
            warmstart (bool): if to initialize from previous iteration.
            soft_constraints (bool): Formulate the constraints as soft constraints.
            terminate_run_on_done (bool): Terminate the run when the environment returns done or not.
            constraint_tol (float): Tolerance to add the the constraint as sometimes solvers are not exact.
            output_dir (str): output directory to write logs and results.
            additional_constraints (list): list of constraints.

        """
        # Store all params/args.
        for k, v in locals().items():
            if k != "self" and k != "kwargs" and "__" not in k:
                self.__dict__[k] = v
        super().__init__(
            env_func,
            horizon=horizon,
            q_mpc=q_mpc,
            r_mpc=r_mpc,
            warmstart=warmstart,
            soft_constraints=soft_constraints,
            terminate_run_on_done=terminate_run_on_done,
            constraint_tol=constraint_tol,
            output_dir=output_dir,
            additional_constraints=additional_constraints,
            **kwargs
        )

        # todo: setup environment equilibrium
        #self.X_EQ = np.atleast_2d(self.env.X_GOAL)[0,:].T
        #self.U_EQ = np.atleast_2d(self.env.U_GOAL)[0,:]

        self.X_EQ = np.atleast_2d(self.env.X_EQ)[0,:].T
        self.U_EQ = np.atleast_2d(self.env.U_EQ)[0,:].T


    def set_dynamics_func(self):
        """Updates symbolic dynamics with actual control frequency.

        """
        # Original version, used in shooting.
        dfdxdfdu = self.model.df_func(x=self.X_EQ, u=self.U_EQ)
        dfdx = dfdxdfdu['dfdx'].toarray()
        dfdu = dfdxdfdu['dfdu'].toarray()
        delta_x = cs.MX.sym('delta_x', self.model.nx,1)
        delta_u = cs.MX.sym('delta_u', self.model.nu,1)
        #x_dot_lin_vec = dfdx @ delta_x + dfdu @ delta_u
        #self.linear_dynamics_func = cs.integrator(
        #    'linear_discrete_dynamics', self.model.integration_algo,
        #    {
        #        'x': delta_x,
        #        'p': delta_u,
        #        'ode': x_dot_lin_vec
        #    }, {'tf': self.dt}
        #)
        Ad, Bd = discretize_linear_system(dfdx, dfdu, self.dt, exact=True)
        x_dot_lin = Ad @ delta_x + Bd @ delta_u
        self.linear_dynamics_func = cs.Function('linear_discrete_dynamics',
                                                [delta_x, delta_u],
                                                [x_dot_lin],
                                                ['x0', 'p'],
                                                ['xf'])
        self.dfdx = dfdx
        self.dfdu = dfdu

    def compute_initial_guess(self, init_state, goal_states, x_lin, u_lin):
        """Use LQR to get an initial guess of the """
        dfdxdfdu = self.model.df_func(x=x_lin, u=u_lin)
        dfdx = dfdxdfdu['dfdx'].toarray()
        dfdu = dfdxdfdu['dfdu'].toarray()
        lqr_gain, Ad, Bd = compute_discrete_lqr_gain_from_cont_linear_system(dfdx, dfdu, self.Q, self.R, self.dt)

        x_guess = np.zeros((self.model.nx, self.T+1))
        u_guess = np.zeros((self.model.nu, self.T))
        x_guess[:, 0] = init_state

        for i in range(self.T):
            u = lqr_gain @ (x_guess[:, i] - goal_states[:, i]) + u_lin
            u_guess[:, i] = u
            x_guess[:, i+1, None] = self.linear_dynamics_func(x0=x_guess[:, i], p=u)['xf'].toarray()

        return x_guess, u_guess

    def setup_optimizer(self):
        """Sets up convex optimization problem.

        Including cost objective, variable bounds and dynamics constraints.

        """
        nx, nu = self.model.nx, self.model.nu
        T = self.T
        # Define optimizer and variables.
        opti = cs.Opti()
        # States.
        x_var = opti.variable(nx, T + 1)
        # Inputs.
        u_var = opti.variable(nu, T)
        # Initial state.
        x_init = opti.parameter(nx, 1)
        # Reference (equilibrium point or trajectory, last step for terminal cost).
        x_ref = opti.parameter(nx, T + 1)
        # Add slack variables
        state_slack = opti.variable(len(self.state_constraints_sym))
        input_slack = opti.variable(len(self.input_constraints_sym))

        # cost (cumulative)
        cost = 0
        cost_func = self.model.loss
        for i in range(T):
            cost += cost_func(x=x_var[:, i]+self.X_EQ[:, None],
                              u=u_var[:, i]+self.U_EQ[:, None],
                              Xr=x_ref[:, i],
                              Ur=np.zeros((nu, 1)),
                              Q=self.Q,
                              R=self.R)["l"]
        # Terminal cost.
        cost += cost_func(x=x_var[:, -1]+self.X_EQ[:,None],
                          u=np.zeros((nu, 1))+self.U_EQ[:, None],
                          Xr=x_ref[:, -1],
                          Ur=np.zeros((nu, 1)),
                          Q=self.Q,
                          R=self.R)["l"]
        for i in range(self.T):
            # Dynamics constraints.
            next_state = self.linear_dynamics_func(x0=x_var[:, i], p=u_var[:,i])['xf']
            opti.subject_to(x_var[:, i + 1] == next_state)

            # State and input constraints
            soft_con_coeff = 10
            for sc_i, state_constraint in enumerate(self.state_constraints_sym):
                if self.soft_constraints:
                    opti.subject_to(state_constraint(x_var[:, i] + self.X_EQ.T) <= state_slack[sc_i])
                    cost += soft_con_coeff*state_slack[sc_i]**2
                    opti.subject_to(state_slack[sc_i] >= 0)
                else:
                    opti.subject_to(state_constraint(x_var[:,i] + self.X_EQ.T) <= -self.constraint_tol)

            for ic_i, input_constraint in enumerate(self.input_constraints_sym):
                if self.soft_constraints:
                    opti.subject_to(input_constraint(u_var[:,i] + self.U_EQ.T) <= input_slack[ic_i])
                    cost += soft_con_coeff*input_slack[ic_i]**2
                    opti.subject_to(input_slack[ic_i] >= 0)
                else:
                    opti.subject_to(input_constraint(u_var[:,i] + self.U_EQ.T) <= -self.constraint_tol)

        # final state constraints
        for sc_i, state_constraint in enumerate(self.state_constraints_sym):
            if self.soft_constraints:
                opti.subject_to(state_constraint(x_var[:, -1] + self.X_EQ.T) <= state_slack[sc_i])
                cost += soft_con_coeff * state_slack[sc_i] ** 2
                opti.subject_to(state_slack[sc_i] >= 0)
            else:
                opti.subject_to(state_constraint(x_var[:,-1] + self.X_EQ.T) <= -self.constraint_tol)

        # initial condition constraints
        opti.subject_to(x_var[:, 0] == x_init)
        opti.minimize(cost)
        # create solver (IPOPT solver for now )
        opts = {"expand": True}
        if platform == "linux":
            opts.update({"print_time": 1, "print_header": 0})
            opti.solver('sqpmethod', opts)
        elif platform == "darwin":
            opts.update({"ipopt.max_iter": 100})
            opti.solver('ipopt', opts)
        else:
            print("[ERROR]: CasADi solver tested on Linux and OSX only.")
            exit()
        self.opti_dict = {
            "opti": opti,
            "x_var": x_var,
            "u_var": u_var,
            "x_init": x_init,
            "x_ref": x_ref,
            "cost": cost
        }

    def select_action(self,
<<<<<<< HEAD
                      obs, 
=======
                      obs,
>>>>>>> 7fe3c083
                      info=None
                      ):
        """Solve nonlinear mpc problem to get next action.

        Args:
<<<<<<< HEAD
            obs (np.array): current state/observation. 
            info (list): current info
        
        Returns:
            action (np.array): input/action to the task/env.
=======
            obs (ndarray): Current state/observation.
            info (dict): Current info.
>>>>>>> 7fe3c083

        Returns:
            action (ndarray): Input/action to the task/env.
        """

        nx, nu = self.model.nx, self.model.nu
        T = self.T
        opti_dict = self.opti_dict
        opti = opti_dict["opti"]
        x_var = opti_dict["x_var"]
        u_var = opti_dict["u_var"]
        x_init = opti_dict["x_init"]
        x_ref = opti_dict["x_ref"]
        cost = opti_dict["cost"]
        # Assign the initial state.
        opti.set_value(x_init, obs-self.X_EQ)
        # Assign reference trajectory within horizon.
        goal_states = self.get_references()
        opti.set_value(x_ref, goal_states)
        if self.env.TASK == Task.TRAJ_TRACKING:
            self.traj_step += 1
        if self.warmstart and self.u_prev is not None and self.x_prev is not None:
            opti.set_initial(x_var, self.x_prev)
            opti.set_initial(u_var, self.u_prev)
        # Solve the optimization problem.
        try:
            sol = opti.solve()
            x_val, u_val = sol.value(x_var), sol.value(u_var)
            self.x_prev = x_val
            self.u_prev = u_val
            self.results_dict['horizon_states'].append(deepcopy(self.x_prev) + self.X_EQ[:, None])
            self.results_dict['horizon_inputs'].append(deepcopy(self.u_prev) + self.U_EQ[:, None])
        except RuntimeError as e:
            print(e)
            return_status = opti.return_status()
            if return_status == 'unknown':
                self.terminate_loop = True
                u_val = self.u_prev
                if u_val is None:
                    print('[WARN]: MPC Infeasible first step.')
                    u_val = np.zeros((1,self.model.nu))
            elif return_status == 'Maximum_Iterations_Exceeded':
                self.terminate_loop = True
                u_val = opti.debug.value(u_var)
            elif return_status == 'Search_Direction_Becomes_Too_Small':
                self.terminate_loop = True
                u_val = opti.debug.value(u_var)

        # take first one from solved action sequence
        if u_val.ndim > 1:
            action = u_val[:, 0]
        else:
            action = np.array([u_val[0]])
        action += self.U_EQ
        self.prev_action = action
        return action<|MERGE_RESOLUTION|>--- conflicted
+++ resolved
@@ -220,26 +220,14 @@
         }
 
     def select_action(self,
-<<<<<<< HEAD
-                      obs, 
-=======
                       obs,
->>>>>>> 7fe3c083
                       info=None
                       ):
         """Solve nonlinear mpc problem to get next action.
 
         Args:
-<<<<<<< HEAD
-            obs (np.array): current state/observation. 
-            info (list): current info
-        
-        Returns:
-            action (np.array): input/action to the task/env.
-=======
             obs (ndarray): Current state/observation.
             info (dict): Current info.
->>>>>>> 7fe3c083
 
         Returns:
             action (ndarray): Input/action to the task/env.
