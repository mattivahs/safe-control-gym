"""Cartpole environment using PyBullet physics.

Classic cart-pole system implemented by Rich Sutton et al.
    * http://incompleteideas.net/sutton/book/code/pole.c

Also see:
    * github.com/openai/gym/blob/master/gym/envs/classic_control/cartpole.py
    * github.com/bulletphysics/bullet3/blob/master/examples/pybullet/gym/pybullet_envs/bullet/cartpole_bullet.py

"""
import os
import math
import xml.etree.ElementTree as etxml
from copy import deepcopy
import casadi as cs
import numpy as np
import pybullet as p
import pybullet_data
from gym import spaces

from safe_control_gym.envs.benchmark_env import BenchmarkEnv, Cost, Task
from safe_control_gym.envs.constraints import SymmetricStateConstraint, GENERAL_CONSTRAINTS
from safe_control_gym.math_and_models.symbolic_systems import SymbolicModel
from safe_control_gym.math_and_models.normalization import normalize_angle


class CartPole(BenchmarkEnv):
    """Cartpole environment task.

    Including symbolic model, constraints, randomization, adversarial disturbances,
    multiple cost functions, stabilization and trajectory tracking references.

    task_config:
        info_in_reset: True
        randomized_inertial_prop: True
        inertial_prop_randomization_info:
            pole_length:
                distrib: choice
                args: [[1,5,10]]
            pole_mass:
                distrib: uniform
                low: 1
                high: 5
        constraints:
        - constraint_form: bounded_constraint
          constrained_variable: STATE
          active_dims: [2, 3]
          lower_bounds: [-0.2, -0.2]
          upper_bounds: [0.2, 0.2]
          tolerance: [0.05, 0.05, 0.05, 0.05]
        done_on_violation: True
        disturbances:
            observation:
            - disturbance_func: white_noise
              std: 4.0
            action:
            - disturbance_func: white_noise
              std: 4.0
        adversary_disturbance: dynamics
        adversary_disturbance_scale: 0.01

    """
    NAME = "cartpole"

    URDF_PATH = os.path.join(os.path.dirname(os.path.abspath(__file__)), "assets", "cartpole_template.urdf")

    AVAILABLE_CONSTRAINTS = {
        "abs_bound": SymmetricStateConstraint
    }
    AVAILABLE_CONSTRAINTS.update(deepcopy(GENERAL_CONSTRAINTS))

    DISTURBANCE_MODES = {"observation": {"dim": 4}, "action": {"dim": 1}, "dynamics": {"dim": 2}}

    INERTIAL_PROP_RAND_INFO = {
        "pole_length": {  # Nominal: 1
            "distrib": "choice",
            "args": [[1, 5, 10]]
        },
        "cart_mass": {  # Nominal: 1
            "distrib": "uniform",
            "low": 0.5,
            "high": 1.5
        },
        "pole_mass": {  # Nominal: 0.1
            "distrib": "uniform",
            "low": 0.05,
            "high": 0.15
        }
    }

    INIT_STATE_RAND_INFO = {
        "init_x": {
            "distrib": "uniform",
            "low": -0.05,
            "high": 0.05
        },
        "init_x_dot": {
            "distrib": "uniform",
            "low": -0.05,
            "high": 0.05
        },
        "init_theta": {
            "distrib": "uniform",
            "low": -0.05,
            "high": 0.05
        },
        "init_theta_dot": {
            "distrib": "uniform",
            "low": -0.05,
            "high": 0.05
        }
    }

    TASK_INFO = {
        "stabilization_goal": [0],
        "stabilization_goal_tolerance": 0.05,
        "trajectory_type": "circle",
        "num_cycles": 1,
        "trajectory_plane": "zx",
        "trajectory_position_offset": [0, 0],
        "trajectory_scale": 0.2
    }

    def __init__(self,
                 init_state=None,
                 prior_prop=None,
                 inertial_prop=None,
                 # custom args 
                 obs_goal_horizon=0,
                 obs_wrap_angle=False,
                 rew_state_weight=1.0,
                 rew_act_weight=0.0001,
                 rew_exponential=True,
                 done_on_out_of_bound=True,
                 **kwargs
                 ):
        """Initialize a cartpole environment.

        Args:
            init_state  (ndarray/dict, optional): The initial state of the environment 
                (x, x_dot, theta, theta_dot).
            prior_prop (dict, optional): The prior inertial properties of the environment.
            inertial_prop (dict, optional): The ground truth inertial properties of the environment.
            obs_goal_horizon (int): how many future goal states to append to obervation.
            obs_wrap_angle (bool): if to wrap angle to [-pi, pi] when used in observation.
            rew_state_weight (list/ndarray): quadratic weights for state in rl reward.
            rew_act_weight (list/ndarray): quadratic weights for action in rl reward.
            rew_exponential (bool): if to exponentiate negative quadratic cost to positive, bounded [0,1] reward.
            done_on_out_of_bound (bool): if to termiante when state is out of bound.
        """
        self.obs_goal_horizon = obs_goal_horizon
        self.obs_wrap_angle = obs_wrap_angle
        self.rew_state_weight = np.array(rew_state_weight, ndmin=1, dtype=float)
        self.rew_act_weight = np.array(rew_act_weight, ndmin=1, dtype=float)
        self.rew_exponential = rew_exponential
        self.done_on_out_of_bound = done_on_out_of_bound
        # BenchmarkEnv constructor, called after defining the custom args, 
        # since some BenchmarkEnv init setup can be task(custom args)-dependent. 
        super().__init__(init_state=init_state, prior_prop=prior_prop, inertial_prop=inertial_prop, **kwargs)
        
        # Create PyBullet client connection.
        self.PYB_CLIENT = -1
        if self.GUI:
            self.PYB_CLIENT = p.connect(p.GUI)
        else:
            self.PYB_CLIENT = p.connect(p.DIRECT)
        # disable urdf caching for randomization via reloading urdf
        p.setPhysicsEngineParameter(enableFileCaching=0)

        # Set GUI and rendering constants.
        self.RENDER_HEIGHT = int(200)
        self.RENDER_WIDTH = int(320)   
             
        # Set the initial state.
        if init_state is None:
            self.INIT_X, self.INIT_X_DOT, self.INIT_THETA, self.INIT_THETA_DOT = np.zeros(4)
        elif isinstance(init_state, np.ndarray):
            self.INIT_X, self.INIT_X_DOT, self.INIT_THETA, self.INIT_THETA_DOT = init_state
        elif isinstance(init_state, dict):
            self.INIT_X = init_state.get("init_x", 0)
            self.INIT_X_DOT = init_state.get("init_x_dot", 0)
            self.INIT_THETA = init_state.get("init_theta", 0)
            self.INIT_THETA_DOT = init_state.get("init_theta_dot", 0)
        else:
            raise ValueError("[ERROR] in CartPole.__init__(), init_state incorrect format.")
            
        # Get physical properties from URDF (as default parameters).
        self.GRAVITY_ACC = 9.8
        EFFECTIVE_POLE_LENGTH, POLE_MASS, CART_MASS = self._parse_urdf_parameters(self.URDF_PATH)

        # Store ground truth parameters.
        if inertial_prop is None:
            self.EFFECTIVE_POLE_LENGTH = EFFECTIVE_POLE_LENGTH
            self.POLE_MASS = POLE_MASS
            self.CART_MASS = CART_MASS
        elif isinstance(inertial_prop, dict):
            self.EFFECTIVE_POLE_LENGTH = inertial_prop.get("pole_length", EFFECTIVE_POLE_LENGTH)
            self.POLE_MASS = inertial_prop.get("pole_mass", POLE_MASS)
            self.CART_MASS = inertial_prop.get("cart_mass", CART_MASS)
        else:
            raise ValueError("[ERROR] in CartPole.__init__(), inertial_prop incorrect format.")
        
        # Store prior parameters.
        if prior_prop is None:
            self.PRIOR_EFFECTIVE_POLE_LENGTH = EFFECTIVE_POLE_LENGTH
            self.PRIOR_POLE_MASS = POLE_MASS
            self.PRIOR_CART_MASS = CART_MASS
        elif isinstance(prior_prop, dict):
            self.PRIOR_EFFECTIVE_POLE_LENGTH = prior_prop.get("pole_length", EFFECTIVE_POLE_LENGTH)
            self.PRIOR_POLE_MASS = prior_prop.get("pole_mass", POLE_MASS)
            self.PRIOR_CART_MASS = prior_prop.get("cart_mass", CART_MASS)
        else:
            raise ValueError("[ERROR] in CartPole.__init__(), prior_prop incorrect format.")
        # Set prior/symbolic info.
        self._setup_symbolic()
        # Create X_GOAL and U_GOAL references for the assigned task.
        self.U_GOAL = np.zeros(1)
        if self.TASK == Task.STABILIZATION:
            self.X_GOAL = np.hstack([self.TASK_INFO["stabilization_goal"][0], 0., 0., 0.])  # x = {x, x_dot, theta, theta_dot}.
        elif self.TASK == Task.TRAJ_TRACKING:
            POS_REF, \
            VEL_REF, \
            SPEED = self._generate_trajectory(traj_type=self.TASK_INFO["trajectory_type"],
                                              traj_length=self.EPISODE_LEN_SEC,
                                              num_cycles=self.TASK_INFO["num_cycles"],
                                              traj_plane=self.TASK_INFO["trajectory_plane"],
                                              position_offset=np.array(self.TASK_INFO["trajectory_position_offset"]),
                                              scaling=self.TASK_INFO["trajectory_scale"],
                                              sample_time=self.CTRL_TIMESTEP
                                              )
            self.X_GOAL = np.vstack([
                POS_REF[:, 0],  # Possible feature: add initial position.
                VEL_REF[:, 0],
                np.zeros(POS_REF.shape[0]),
                np.zeros(VEL_REF.shape[0])
            ]).transpose()
        # Define equilibrium point about the upright equilibrium for stabilization or first point in trajectory.
        self.X_EQ = np.atleast_2d(self.X_GOAL)[0,:].T
        self.U_EQ = np.atleast_2d(self.U_GOAL)[0,:]

    def step(self, action):
        """Advances the environment by one control step.

        Args:
            action (ndarray): the action applied to the environment for the step.

        Returns:
            ndarray: The state of the environment after the step.
            float: The scalar reward/cost of the step.
            bool: Whether the conditions for the end of an episode are met in the step.
            dict: A dictionary with information about the constraints evaluations and violations.

        """
        force = super().before_step(action)
        # Advance the simulation.
        self._advance_simulation(force)
        # Update the state.
        self.state = np.hstack(
            (p.getJointState(self.CARTPOLE_ID, jointIndex=0,
                             physicsClientId=self.PYB_CLIENT)[0:2], p.getJointState(self.CARTPOLE_ID, jointIndex=1, physicsClientId=self.PYB_CLIENT)[0:2]))
        # Standard Gym return.
        obs = self._get_observation()
        rew = self._get_reward()
        done = self._get_done()
        info = self._get_info()
        obs, rew, done, info = super().after_step(obs, rew, done, info)
        return obs, rew, done, info

    def reset(self):
        """(Re-)initializes the environment to start an episode.

        Mandatory to call at least once after __init__().

        Returns:
            ndarray: The initial state of the environment.
            dict: A dictionary with information about the dynamics and constraints symbolic models.

        """
        super().before_reset()
        # PyBullet simulation reset.
        p.resetSimulation(physicsClientId=self.PYB_CLIENT)
        p.setGravity(0, 0, -self.GRAVITY_ACC, physicsClientId=self.PYB_CLIENT)
        p.setTimeStep(self.PYB_TIMESTEP, physicsClientId=self.PYB_CLIENT)
        p.setRealTimeSimulation(0, physicsClientId=self.PYB_CLIENT)
        p.setAdditionalSearchPath(pybullet_data.getDataPath(), physicsClientId=self.PYB_CLIENT)
        # p.loadURDF("plane.urdf", [0, 0, -1], physicsClientId=self.PYB_CLIENT)
        # Choose randomized or deterministic inertial properties.
        prop_values = {"pole_length": self.EFFECTIVE_POLE_LENGTH, "cart_mass": self.CART_MASS, "pole_mass": self.POLE_MASS}
        if self.RANDOMIZED_INERTIAL_PROP:
            prop_values = self._randomize_values_by_info(prop_values, self.INERTIAL_PROP_RAND_INFO)
            if any(phy_quantity < 0 for phy_quantity in prop_values.values()):
                raise ValueError("[ERROR] in CartPole.reset(), negative randomized inertial properties.")
        self.OVERRIDDEN_EFFECTIVE_POLE_LENGTH = prop_values["pole_length"]
        self.OVERRIDDEN_CART_MASS = prop_values["cart_mass"]
        self.OVERRIDDEN_POLE_MASS = prop_values["pole_mass"]
        # See `slender rod`, https://en.wikipedia.org/wiki/List_of_moments_of_inertia.
        OVERRIDDEN_POLE_INERTIA = (1 / 12) * self.OVERRIDDEN_POLE_MASS * (2 * self.OVERRIDDEN_EFFECTIVE_POLE_LENGTH)**2
        # Load the cartpole with new urdf.
        override_urdf_tree = self._create_urdf(self.URDF_PATH, length=self.OVERRIDDEN_EFFECTIVE_POLE_LENGTH, inertia=OVERRIDDEN_POLE_INERTIA)
        self.override_path = os.path.join(self.output_dir, "pid-{}_id-{}_cartpole.urdf".format(os.getpid(), self.id))
        override_urdf_tree.write(self.override_path)
        self.CARTPOLE_ID = p.loadURDF(
            self.override_path,
            basePosition=[0, 0, 0],
            # flags = p.URDF_USE_INERTIA_FROM_FILE,
            physicsClientId=self.PYB_CLIENT)
        # Remove cache file after loading it into PyBullet.
        os.remove(self.override_path)
        # Cartpole settings.
        for i in [-1, 0, 1]:  # Slider, cart, and pole.
            p.changeDynamics(self.CARTPOLE_ID, linkIndex=i, linearDamping=0, angularDamping=0, physicsClientId=self.PYB_CLIENT)
        for i in [0, 1]:  # Slider-to-cart and cart-to-pole joints.
            p.setJointMotorControl2(self.CARTPOLE_ID, jointIndex=i, controlMode=p.VELOCITY_CONTROL, force=0, physicsClientId=self.PYB_CLIENT)
        # Override inertial properties.
        p.changeDynamics(
            self.CARTPOLE_ID,
            linkIndex=0,  # Cart.
            mass=self.OVERRIDDEN_CART_MASS,
            physicsClientId=self.PYB_CLIENT)
        p.changeDynamics(
            self.CARTPOLE_ID,
            linkIndex=1,  # Pole.
            mass=self.OVERRIDDEN_POLE_MASS,
            physicsClientId=self.PYB_CLIENT)
        # Randomize initial state.
        init_values = {"init_x": self.INIT_X, "init_x_dot": self.INIT_X_DOT, "init_theta": self.INIT_THETA, "init_theta_dot": self.INIT_THETA_DOT}
        if self.RANDOMIZED_INIT:
            init_values = self._randomize_values_by_info(init_values, self.INIT_STATE_RAND_INFO)
        OVERRIDDEN_INIT_X = init_values["init_x"]
        OVERRIDDEN_INIT_X_DOT = init_values["init_x_dot"]
        OVERRIDDEN_INIT_THETA = init_values["init_theta"]
        OVERRIDDEN_INIT_THETA_DOT = init_values["init_theta_dot"]
        p.resetJointState(
            self.CARTPOLE_ID,
            jointIndex=0,  # Slider-to-cart joint.
            targetValue=OVERRIDDEN_INIT_X,
            targetVelocity=OVERRIDDEN_INIT_X_DOT,
            physicsClientId=self.PYB_CLIENT)
        p.resetJointState(
            self.CARTPOLE_ID,
            jointIndex=1,  # Cart-to-pole joints.
            targetValue=OVERRIDDEN_INIT_THETA,
            targetVelocity=OVERRIDDEN_INIT_THETA_DOT,
            physicsClientId=self.PYB_CLIENT)
        # Compute state (x, x_dot, theta, theta_dot).
        self.state = np.hstack(
            (p.getJointState(self.CARTPOLE_ID, jointIndex=0,
                             physicsClientId=self.PYB_CLIENT)[0:2], p.getJointState(self.CARTPOLE_ID, jointIndex=1, physicsClientId=self.PYB_CLIENT)[0:2]))
        # Debug visualization if GUI enabled
        self.line = None
        obs, info = self._get_observation(), self._get_reset_info()
        obs, info = super().after_reset(obs, info)
        # Return either an observation and dictionary or just the observation.
        if self.INFO_IN_RESET:
            return obs, info
        else:
            return obs

    def render(self, mode='human'):
        """Retrieves a frame from PyBullet rendering.

        Args:
            mode (str): Unused.

        Returns:
            ndarray: A multidimensional array with the RGB frame captured by PyBullet's camera.

        """
        if self.PYB_CLIENT >= 0:
            VIEW_MATRIX = p.computeViewMatrixFromYawPitchRoll(cameraTargetPosition=[0, 0, 0],
                                                              distance=2,
                                                              yaw=0,
                                                              pitch=0.3,
                                                              roll=0,
                                                              upAxisIndex=2,
                                                              physicsClientId=self.PYB_CLIENT)
            PROJ_MATRIX = p.computeProjectionMatrixFOV(fov=60,
                                                       aspect=float(self.RENDER_WIDTH) / self.RENDER_HEIGHT,
                                                       nearVal=0.1,
                                                       farVal=100.0,
                                                       physicsClientId=self.PYB_CLIENT)
            (w, h, rgb, _, _) = p.getCameraImage(width=self.RENDER_WIDTH,
                                                 height=self.RENDER_HEIGHT,
                                                 renderer=p.ER_BULLET_HARDWARE_OPENGL,
                                                 viewMatrix=VIEW_MATRIX,
                                                 projectionMatrix=PROJ_MATRIX,
                                                 physicsClientId=self.PYB_CLIENT)
        # Image.fromarray(np.reshape(rgb, (h, w, 4)), 'RGBA').show()
        return np.reshape(rgb, (h, w, 4))

    def close(self):
        """Clean up the environment and PyBullet connection.

        """
        if self.PYB_CLIENT >= 0:
            p.disconnect(physicsClientId=self.PYB_CLIENT)
        self.PYB_CLIENT = -1

    def _setup_symbolic(self):
        """Creates symbolic (CasADi) models for dynamics, observation, and cost.

        """
        l, m, M = self.PRIOR_EFFECTIVE_POLE_LENGTH, self.PRIOR_POLE_MASS, self.PRIOR_CART_MASS
        Mm, ml = m + M, m * l
        g = self.GRAVITY_ACC
        dt = self.CTRL_TIMESTEP
        # Input variables.
        x = cs.MX.sym('x')
        x_dot = cs.MX.sym('x_dot')
        theta = cs.MX.sym('theta')
        theta_dot = cs.MX.sym('theta_dot')
        X = cs.vertcat(x, x_dot, theta, theta_dot)
        U = cs.MX.sym('U')
        nx = 4
        nu = 1
        # Dynamics.
        temp_factor = (U + ml * theta_dot**2 * cs.sin(theta)) / Mm
        theta_dot_dot = ((g * cs.sin(theta) - cs.cos(theta) * temp_factor) / (l * (4.0 / 3.0 - m * cs.cos(theta)**2 / Mm)))
        X_dot = cs.vertcat(x_dot, temp_factor - ml * theta_dot_dot * cs.cos(theta) / Mm, theta_dot, theta_dot_dot)
        # Observation.
        Y = cs.vertcat(x, x_dot, theta, theta_dot)
        # Define cost (quadratic form).
        Q = cs.MX.sym('Q', nx, nx)
        R = cs.MX.sym('R', nu, nu)
        Xr = cs.MX.sym('Xr', nx, 1)
        Ur = cs.MX.sym('Ur', nu, 1)
        cost_func = 0.5 * (X - Xr).T @ Q @ (X - Xr) + 0.5 * (U - Ur).T @ R @ (U - Ur)
        # Define dynamics and cost dictionaries.
        dynamics = {"dyn_eqn": X_dot, "obs_eqn": Y, "vars": {"X": X, "U": U}}
        cost = {"cost_func": cost_func, "vars": {"X": X, "U": U, "Xr": Xr, "Ur": Ur, "Q": Q, "R": R}}
        # Setup symbolic model.
        self.symbolic = SymbolicModel(dynamics=dynamics, cost=cost, dt=dt)

    def _set_action_space(self):
        """Returns the action space of the environment.

        """
        self.action_scale = 10
        self.physical_action_space = spaces.Box(low=-self.action_scale, high=self.action_scale, shape=(1,))
        self.action_threshold = 1 if self.NORMALIZED_RL_ACTION_SPACE else self.action_scale
        self.action_space = spaces.Box(low=-self.action_threshold, high=self.action_threshold, shape=(1,))
        # Define action/input labels and units.
        self.ACTION_LABELS = ['U']
        self.ACTION_UNITS = ['N'] if not self.NORMALIZED_RL_ACTION_SPACE else ['-']   

    def _set_observation_space(self):
        """Returns the observation space of the environment.

        """
        # Angle at which to fail the episode.
        # Original 0.20943951023931953 rad/12 deg; current 90 deg.
        self.theta_threshold_radians = 90 * math.pi / 180
        # NOTE: different value in PyBullet gym (0.4) and OpenAI gym (2.4).
        self.x_threshold = 2.4
        # Limit set to 2x: i.e. a failing observation is still within bounds.
        obs_bound = np.array([self.x_threshold * 2, np.finfo(np.float32).max, self.theta_threshold_radians * 2, np.finfo(np.float32).max])
        self.state_space = spaces.Box(low=-obs_bound, high=obs_bound, dtype=np.float32)

        # Concatenate goal info for RL 
        if self.COST == Cost.RL_REWARD and self.TASK == Task.TRAJ_TRACKING and self.obs_goal_horizon > 0:
            # include future goal state(s) 
            # e.g. horizon=1, obs = {state, state_target}
            mul = 1 + self.obs_goal_horizon
            obs_bound = np.concatenate([obs_bound] * mul)
        elif self.COST == Cost.RL_REWARD and self.TASK == Task.STABILIZATION and self.obs_goal_horizon > 0:
            obs_bound = np.concatenate([obs_bound] * 2)
        # Define obs space exposed to the controller 
        # Note obs space is often different to state space for RL (with additional task info)
        self.observation_space = spaces.Box(low=-obs_bound, high=obs_bound, dtype=np.float32)

        # Define obs/state labels and units.
        self.STATE_LABELS = ['x', 'x_dot', 'theta', 'theta_dot']
        self.STATE_UNITS = ['m', 'm/s', 'rad', 'rad/s']

    def _preprocess_control(self, action):
        """Converts the raw action input into the one used by .step().

        Args:
            action (ndarray): The raw action input.

        Returns:
            float: The scalar, clipped force to apply to the cart.

        """
        if self.NORMALIZED_RL_ACTION_SPACE:
            action = self.action_scale * action
        self.current_physical_action = action
        
        # Apply disturbances.
        if "action" in self.disturbances:
            action = self.disturbances["action"].apply(action, self)
        if self.adversary_disturbance == "action" and self.adv_action is not None:
            action = action + self.adv_action
        self.current_noisy_physical_action = action
        
        # Save the actual input.
        force = np.clip(action, self.physical_action_space.low, self.physical_action_space.high)
        self.current_clipped_action = force

        return force[0] # Only use the scalar value.

    def _advance_simulation(self, force):
        """Apply the commanded forces and adversarial actions to the cartpole.

        The PyBullet simulation is stepped PYB_FREQ/CTRL_FREQ times.

        Args:
            force (float): The force to apply to the slider-to-cart joint.

        """
        tab_force = None
        # Determine the disturbance force.
        passive_disturb = "dynamics" in self.disturbances
        adv_disturb = self.adversary_disturbance == "dynamics"
        if passive_disturb or adv_disturb:
            tab_force = np.zeros(2)
        if passive_disturb:
            tab_force = self.disturbances["dynamics"].apply(tab_force, self)
        if adv_disturb and self.adv_action is not None:
            tab_force = tab_force + self.adv_action
            # Clear adversary's action, wait for the next one.
            self.adv_action = None
        for _ in range(self.PYB_STEPS_PER_CTRL):
            # apply disturbance (by tabbing pole on x-z plane).
            if tab_force is not None:
                # Convert 2D force to 3D on for PyBullet.
                tab_force_3d = [float(tab_force[0]), 0.0, float(tab_force[1])]
                p.applyExternalForce(
                    self.CARTPOLE_ID,
                    linkIndex=1,  # Pole link.
                    forceObj=tab_force_3d,
                    posObj=p.getLinkState(
                        self.CARTPOLE_ID,
                        linkIndex=1,  # Pole link.
                        physicsClientId=self.PYB_CLIENT)[0],  # exert force on pole center
                    flags=p.WORLD_FRAME,
                    physicsClientId=self.PYB_CLIENT)
                # Debug visualization
                if self.GUI:
                    center = np.asarray(p.getLinkState(self.CARTPOLE_ID, linkIndex=1, physicsClientId=self.PYB_CLIENT)[0])
                    ff = np.asarray(tab_force_3d) * 10
                    if self.line is None:
                        self.line = p.addUserDebugLine(center.tolist(), (center - ff).tolist(), lineColorRGB=[0, 0, 0], lineWidth=1)
                    else:
                        p.addUserDebugLine(center.tolist(), (center - ff).tolist(), lineColorRGB=[0, 0, 0], lineWidth=1, replaceItemUniqueId=self.line)
            # Apply control.
            p.setJointMotorControl2(
                self.CARTPOLE_ID,
                jointIndex=0,  # Slider-to-cart joint.
                controlMode=p.TORQUE_CONTROL,
                force=force,
                physicsClientId=self.PYB_CLIENT)
            # Step simulation and counter.
            p.stepSimulation(physicsClientId=self.PYB_CLIENT)

    def _get_observation(self):
        """Returns the current observation (state) of the environment.

        Returns:
            ndarray: The state (x, x_dot, theta, theta_dot) of the cartpole.

        """
        if not np.array_equal(self.state, np.clip(self.state, self.state_space.low, self.state_space.high)) and self.VERBOSE:
            print("[WARNING]: observation was clipped in CartPole._get_observation().")
        # Apply observation disturbance.
        obs = deepcopy(self.state)
        if "observation" in self.disturbances:
            obs = self.disturbances["observation"].apply(obs, self)
        # Wrap angle to constrain state space, useful in swing-up task.
        if self.obs_wrap_angle:
            obs[2] = normalize_angle(obs[2])
        # Concatenate goal info (goal state(s)) for RL 
        obs = self.extend_obs(obs, self.ctrl_step_counter+1)
        return obs

    def _get_reward(self):
        """Computes the current step's reward value.

        Returns:
            float: The evaluated reward/cost.

        """   
        if self.COST == Cost.RL_REWARD:
            # negative quadratic reward with angle wrapped around 
            state = deepcopy(self.state)
            # TODO: should use angle wrapping 
            # state[2] = normalize_angle(state[2])
<<<<<<< HEAD
            act = np.asarray(self.current_noisy_physical_action)
            dist = np.sum(self.rew_state_weight * state * state)
            dist += np.sum(self.rew_act_weight * act * act)
=======
            act = np.asarray(self.current_raw_input_action)
            act = np.clip(act, self.action_space.low, self.action_space.high)
            # act = np.asarray(self.current_preprocessed_action)
            if self.TASK == Task.STABILIZATION:
                state_error = state - self.X_GOAL
                dist = np.sum(self.rew_state_weight * state_error * state_error)
                dist += np.sum(self.rew_act_weight * act * act)
            if self.TASK == Task.TRAJ_TRACKING:
                wp_idx = min(self.ctrl_step_counter, self.X_GOAL.shape[0]-1)
                state_error = state - self.X_GOAL[wp_idx]
                dist = np.sum(self.rew_state_weight * state_error * state_error)
                dist += np.sum(self.rew_act_weight * act * act)
>>>>>>> 6172ba9f
            rew = -dist
            # convert rew to be positive and bounded [0,1]
            if self.rew_exponential:
                rew = np.exp(rew)
            return rew
            # TODO: legacy code to match paper results 
            # if self.constraints is not None and self.use_constraint_penalty and self.constraints.is_almost_active(self):
            #     return self.constraint_penalty
            # # Constant reward if episode not done (pole stays upright).
            # return 1.0
        if self.COST == Cost.QUADRATIC:
            if self.TASK == Task.STABILIZATION:
                return float(
                    -1 * self.symbolic.loss(x=self.state,
                                            Xr=self.X_GOAL,
                                            u=self.current_clipped_action,
                                            Ur=self.U_GOAL,
                                            Q=self.Q,
                                            R=self.R)["l"])
            if self.TASK == Task.TRAJ_TRACKING:
                return float(
                    -1 * self.symbolic.loss(x=self.state,
                                            Xr=self.X_GOAL[self.ctrl_step_counter,:],
                                            u=self.current_clipped_action,
                                            Ur=self.U_GOAL,
                                            Q=self.Q,
                                            R=self.R)["l"])

    def _get_done(self):
        """Computes the conditions for termination of an episode.

        Returns:
            bool: Whether an episode is over.

        """
        # Done if goal reached for stabilization task with quadratic cost.
        if self.TASK == Task.STABILIZATION and self.COST == Cost.QUADRATIC:
            self.goal_reached = bool(np.linalg.norm(self.state - self.X_GOAL) < self.TASK_INFO["stabilization_goal_tolerance"])
            if self.goal_reached:
                return True
        # # Done if the episode length is exceeded.
        # if (self.ctrl_step_counter + 1) / self.CTRL_FREQ >= self.EPISODE_LEN_SEC:
        #     return True
        # # Done if a constraint is violated.
        # if self.constraints is not None:
        #     if self.DONE_ON_VIOLATION and self.constraints.is_violated(self):
        #         return True
        # Done if state is out-of-bounds.
        if self.done_on_out_of_bound:
            x, _, theta, _ = self.state
            if x < -self.x_threshold or x > self.x_threshold or theta < -self.theta_threshold_radians or theta > self.theta_threshold_radians:
                return True 
        return False 

    def _get_info(self):
        """Generates the info dictionary returned by every call to .step().

        Returns:
            dict: A dictionary with information about the constraints evaluations and violations.

        """
        info = {}
        if self.TASK == Task.STABILIZATION and self.COST == Cost.QUADRATIC:
            info["goal_reached"] = self.goal_reached  # Add boolean flag for the goal being reached.
        # if self.constraints is not None:
        #     info["constraint_values"] = self.constraints.get_values(self)
        #     violation = np.any(np.greater(info["constraint_values"], 0.))
        #     info["constraint_violation"] = int(violation)
        # if self.pyb_step_counter / self.PYB_FREQ >= self.EPISODE_LEN_SEC:
        #     x, _, theta, _ = self.state
        #     done = bool(x < -self.x_threshold or x > self.x_threshold or theta < -self.theta_threshold_radians or theta > self.theta_threshold_radians)
        #     if self.constraints is not None:
        #         if self.DONE_ON_VIOLATION and self.constraints.is_violated(self):
        #             done = True
        #     info['TimeLimit.truncated'] = not done
        # Add MSE.
        state = deepcopy(self.state) 
        info["mse"] = np.sum(state ** 2)  
        return info

    def _get_reset_info(self):
        """Generates the info dictionary returned by every call to .reset().

        Returns:
            dict: A dictionary with information about the dynamics and constraints symbolic models.

        """
        info = {}
        info["symbolic_model"] = self.symbolic
        info["physical_parameters"] = {
            "pole_effective_length": self.PRIOR_EFFECTIVE_POLE_LENGTH,
            "pole_mass": self.PRIOR_POLE_MASS,
            "cart_mass": self.PRIOR_CART_MASS
        }
        info["x_reference"] = self.X_GOAL
        info["u_reference"] = self.U_GOAL
        if self.constraints is not None:
            info["symbolic_constraints"] = self.constraints.get_all_symbolic_models()
            # NOTE: Cannot evaluate constraints on reset/without inputs.
            info["constraint_values"] = self.constraints.get_values(self, only_state=True) # Fix for input constraints only
        return info

    def _parse_urdf_parameters(self, file_name):
        """Parses an URDF file for the robot's properties.

        Args:
            file_name (str, optional): The .urdf file from which the properties should be pased.

        Returns:
            float: The effective pole length.
            float: The pole mass.
            float: The cart mass.

        """
        URDF_TREE = (etxml.parse(file_name)).getroot()
        EFFECTIVE_POLE_LENGTH = 0.5 * float(URDF_TREE[3][0][0][0].attrib["size"].split(" ")[-1])  # Note: HALF length of pole.
        POLE_MASS = float(URDF_TREE[3][1][1].attrib["value"])
        CART_MASS = float(URDF_TREE[1][2][0].attrib["value"])
        return EFFECTIVE_POLE_LENGTH, POLE_MASS, CART_MASS

    def _create_urdf(self, file_name, length=None, inertia=None):
        """For domain randomization.
        
        Args:
            file_name (str): path to the base URDF with attributes to modify.
            length (float): overriden effective pole length. 
            inertia (float): pole inertia (symmetric, Ixx & Iyy).
            
        Returns:
            xml tree object.
            
        """
        tree = etxml.parse(file_name)
        root = tree.getroot()
        # Overwrite pod length.
        if length is not None:
            # Pole visual geometry box.
            out = root[3][0][0][0].attrib["size"]
            out = " ".join(out.split(" ")[:-1] + [str(2 * length)])
            root[3][0][0][0].attrib["size"] = out
            # Pole visual origin.
            out = root[3][0][1].attrib["xyz"]
            out = " ".join(out.split(" ")[:-1] + [str(length)])
            root[3][0][1].attrib["xyz"] = out
            # Pole inertial origin.
            out = root[3][1][0].attrib["xyz"]
            out = " ".join(out.split(" ")[:-1] + [str(length)])
            root[3][1][0].attrib["xyz"] = out
            # Pole inertia.
            root[3][1][2].attrib["ixx"] = str(inertia)
            root[3][1][2].attrib["iyy"] = str(inertia)
            root[3][1][2].attrib["izz"] = str(0.0)
            # Pole collision geometry box.
            out = root[3][2][0][0].attrib["size"]
            out = " ".join(out.split(" ")[:-1] + [str(2 * length)])
            root[3][2][0][0].attrib["size"] = out
            # Pole collision origin.
            out = root[3][2][1].attrib["xyz"]
            out = " ".join(out.split(" ")[:-1] + [str(length)])
            root[3][2][1].attrib["xyz"] = out
        return tree<|MERGE_RESOLUTION|>--- conflicted
+++ resolved
@@ -585,14 +585,7 @@
             state = deepcopy(self.state)
             # TODO: should use angle wrapping 
             # state[2] = normalize_angle(state[2])
-<<<<<<< HEAD
             act = np.asarray(self.current_noisy_physical_action)
-            dist = np.sum(self.rew_state_weight * state * state)
-            dist += np.sum(self.rew_act_weight * act * act)
-=======
-            act = np.asarray(self.current_raw_input_action)
-            act = np.clip(act, self.action_space.low, self.action_space.high)
-            # act = np.asarray(self.current_preprocessed_action)
             if self.TASK == Task.STABILIZATION:
                 state_error = state - self.X_GOAL
                 dist = np.sum(self.rew_state_weight * state_error * state_error)
@@ -602,7 +595,6 @@
                 state_error = state - self.X_GOAL[wp_idx]
                 dist = np.sum(self.rew_state_weight * state_error * state_error)
                 dist += np.sum(self.rew_act_weight * act * act)
->>>>>>> 6172ba9f
             rew = -dist
             # convert rew to be positive and bounded [0,1]
             if self.rew_exponential:
